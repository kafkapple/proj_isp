general:
  run_name: ${now:%Y%m%d_%H%M%S}
  outputs: ${hydra:runtime.output_dir}
  random_state: 42
  seed: 42
  output_path: 'outputs/${general.run_name}'
  retry_invalid_predictions: false # true  # Default value is false
  logging:
    save_prompts: true  # Whether to save prompts
    save_responses: true  # Whether to save responses
    log_path: 'logs'  # Log save path
    log_level: 'DEBUG'  # Log level setting
    log_interval: 500
data:
  name: "isear"  # Dataset name (isear, custom, etc.)
  n_samples: 10 #100 # Number of samples to use (-1 for all)
  default_emotion: "unknown"
  train_size: 0.8
  val_size: 0.2
  column_mapping:
    text: "SIT"
    emotion: "EMOT"
  datasets:
    isear:
      urls:
        - "https://raw.githubusercontent.com/sinmaniphel/py_isear_dataset/master/isear.csv"
      required_columns: ["SIT", "EMOT"]
      separator: "|"
      path: 'data/isear/isear.csv'
      labels: ['joy', 'fear', 'anger', 'sadness', 'disgust', 'shame', 'guilt']
      

  exclude_length: 77
  exclude_phrases:
    - "no response"
    - "can not think of anything just now"
    - "can not think of any situation"
    - "can not remember"
    - "never experienced"
    - "never felt the emotion"
    - "i have never felt this emotion"
    - "none"
    - "blank"
model:
<<<<<<< HEAD
  type: "upstage" #"ollama" #"anthropic" #"openai" #"upstage" #"anthropic"  # "openai" / "ollama" / "upstage" / "anthropic"
  name: "solar-1-mini-chat" #"sebdg/emotional_llama" #"llama3.2" #"hf.co/tensorblock/Emotion-LLaMA-GGUF" #"deepseek-r1" #"claude-3-5-sonnet-20241022" #"gpt-4o" #"solar-1-mini-chat" #"llama3.2" #"sebdg/emotional_llama" # #"solar-1-mini-chat" #"llama3.2" #"solar-1-mini-chat" # "claude-3-sonnet-20240229" #"llama3.2" #"qwen2.5" #"sebdg/emotional_llama" #"hf.co/tensorblock/Emotion-LLaMA-GGUF"  #"claude-3-sonnet-20240229"  # Update Claude 3 model name
=======
  type: "ollama" #"anthropic" #"openai" #"upstage" #"anthropic"  # "openai" / "ollama" / "upstage" / "anthropic"
  name: "qwen2.5:3b" #"llama3.2" #"hf.co/tensorblock/Emotion-LLaMA-GGUF" #"deepseek-r1" #"claude-3-5-sonnet-20241022" #"gpt-4o" #"solar-1-mini-chat" #"llama3.2" #"sebdg/emotional_llama" # #"solar-1-mini-chat" #"llama3.2" #"solar-1-mini-chat" # "claude-3-sonnet-20240229" #"llama3.2" #"qwen2.5" #"sebdg/emotional_llama" #"hf.co/tensorblock/Emotion-LLaMA-GGUF"  #"claude-3-sonnet-20240229"  # Update Claude 3 model name
>>>>>>> e4c78f52
  #claude-3-5-sonnet-20241022
  #'gpt-4o' 
   #"deepseek-r1" #
   #"sebdg/emotional_llama" #
  max_tokens: 100 #200
  temperature: 0.1 #0.3
  # use_template: true #true
  template: baseline_prompt #rag_prompt #custom_prompt #zero_shot_prompt  #emotion_fewshot_simple #emotion_fewshot_simple #"emotion_fewshot_reverse"  # 앵커 이름을 직접 사용
  # use_rag: false #false
  function_calling: false
  function_call_models:
    - "gpt-4o"
    - "claude-3-5-sonnet-20241022"
rag:
  k_examples: 7
  threshold: 0.1
  embedding_model: "j-hartmann/emotion-english-distilroberta-base" #"bhadresh-savani/distilbert-base-uncased-emotion" # "sentence-transformers/all-MiniLM-L6-v2" #  #"j-hartmann/emotion-english-distilroberta-base" #"bhadresh-savani/distilbert-base-uncased-emotion" #"BAAI/bge-m3" # "sentence-transformers/all-MiniLM-L6-v2"
  db_path: "data/vector_db"  # Vector DB save base path
  save_db: true  # Whether to save DB
  load_db: true  # Whether to load existing DB
  
prompt:
  function_call_models:
    - "gpt-4o"
    - "claude-3-5-sonnet-20241022"
  baseline_prompt: |
    ## Instructions
    You are an expert in emotion analysis.
    Classify the primary emotion in the given text strictly as one of: 'joy', 'fear', 'anger', 'sadness', 'disgust', 'shame', 'guilt'.

    Do not use any other emotions.

    ## Output Format
    Respond ONLY with a JSON object in this format:
    {
      "emotion": "one_of_the_specified_emotions",
      "confidence_score": value_between_0_and_1,
      "explanation": "brief_explanation"
    }

  zero_shot_prompt: |
    ## Instructions
    You are an expert in emotion analysis.
    Classify the primary emotion in the given text strictly as one of: 'joy', 'fear', 'anger', 'sadness', 'disgust', 'shame', 'guilt'.

    ## Emotion Definitions:
    - joy: happiness, pleasure, delight.
    - fear: anxiety, dread regarding danger or uncertainty.
    - anger: frustration, rage in response to injustice.
    - sadness: sorrow, grief, disappointment.
    - disgust: revulsion, strong dislike.
    - shame: embarrassment, humiliation.
    - guilt: remorse, regret for wrongdoing.
    
    Do not use any other emotions.

    ## Output Format
    Respond ONLY with a JSON object in this format:
    {
      "emotion": "one_of_the_specified_emotions",
      "confidence_score": value_between_0_and_1,
      "explanation": "brief_explanation"
    }

  
  few_shot_prompt: |
    ## Instructions
    You are an expert in emotion analysis.
    Classify the primary emotion in the given text strictly as one of: 'joy', 'fear', 'anger', 'sadness', 'disgust', 'shame', 'guilt'.

    ## Emotion Definitions:
    - joy: happiness, pleasure, delight.
    - fear: anxiety, dread regarding danger or uncertainty.
    - anger: frustration, rage in response to injustice.
    - sadness: sorrow, grief, disappointment.
    - disgust: revulsion, strong dislike.
    - shame: embarrassment, humiliation.
    - guilt: remorse, regret for wrongdoing.
    
    Do not use any other emotions.

    ## Few-shot Examples for Reference:
    {
      "example_1": {
        "text": "Getting accepted to university",
        "expected_output": {
          "emotion": "joy",
          "confidence_score": 0.95,
          "explanation": "The text indicates happiness and excitement."
        }
      },
      "example_2": {
        "text": "Hearing strange noises at night",
        "expected_output": {
          "emotion": "fear",
          "confidence_score": 0.90,
          "explanation": "The text suggests anxiety or dread."
        }
      },
      "example_3": {
        "text": "Being treated unfairly at work",
        "expected_output": {
          "emotion": "anger",
          "confidence_score": 0.92,
          "explanation": "The text shows frustration due to unfair treatment."
        }
      },
      "example_4": {
        "text": "Losing a close friend",
        "expected_output": {
          "emotion": "sadness",
          "confidence_score": 0.94,
          "explanation": "The text indicates grief and loss."
        }
      },
      "example_5": {
        "text": "Finding spoiled food",
        "expected_output": {
          "emotion": "disgust",
          "confidence_score": 0.93,
          "explanation": "The text indicates strong aversion."
        }
      },
      "example_6": {
        "text": "Making a mistake in public",
        "expected_output": {
          "emotion": "shame",
          "confidence_score": 0.90,
          "explanation": "The text reflects embarrassment."
        }
      },
      "example_7": {
        "text": "Hurting someone's feelings",
        "expected_output": {
          "emotion": "guilt",
          "confidence_score": 0.91,
          "explanation": "The text suggests remorse."
        }
      }
    }
    Use these examples as guidelines when analyzing the text.

    ## Output Format
    Respond ONLY with a JSON object in this format:
    {
      "emotion": "one_of_the_specified_emotions",
      "confidence_score": value_between_0_and_1,
      "explanation": "brief_explanation"
    }
  custom_prompt: |
    ## Instructions
    You are an expert in emotion analysis.
    Classify the primary emotion in the given text strictly as one of: 'joy', 'fear', 'anger', 'sadness', 'disgust', 'shame', 'guilt'.

    ## Emotion Definitions:
    - joy: happiness, pleasure, delight.
    - fear: anxiety, dread regarding danger or uncertainty.
    - anger: frustration, rage in response to injustice.
    - sadness: sorrow, grief, disappointment.
    - disgust: revulsion, strong dislike.
    - shame: embarrassment, humiliation.
    - guilt: remorse, regret for wrongdoing.
    
    Do not use any other emotions.

    ## Detailed Guidelines for Distinguishing Shame, Guilt, and Disgust:
    Below are emotions that are particularly difficult to distinguish. It is important to distinguish between these emotions.

    1. Shame:
      - Definition: Shame is a self-conscious emotion arising from a perception of personal inadequacy or failure, often experienced when one feels exposed to social judgment or humiliation. It emphasizes a negative evaluation of the self.
      - Examples:
        - "Feeling deeply embarrassed after a public mistake."
        - "Experiencing a sense of worthlessness when criticized by peers."
      - Key Indicators:
        - Focus on social evaluation and self-worth.
        - Emphasis on internal feelings of inadequacy rather than direct remorse for a specific harmful action.

    2. Guilt:
      - Definition: Guilt is an emotion that occurs when an individual recognizes that their actions have harmed someone else or violated moral standards. It is linked to a sense of responsibility and a desire to make amends.
      - Examples:
        - "Feeling remorse after hurting a friend's feelings."
        - "Experiencing regret after realizing one's mistake caused harm."
      - Key Indicators:
        - Direct association with specific actions that caused harm.
        - Accompanied by a willingness to apologize or take corrective action.
        - Focus on the behavior rather than on personal inadequacy.

    3. Disgust:
      - Definition: Disgust is a strong, aversive emotion characterized by revulsion or repulsion toward something offensive, unclean, or morally objectionable. It primarily serves as a mechanism to avoid potential contamination or unethical behavior.
      - Examples:
        - "Feeling physically nauseated when encountering unhygienic conditions."
        - "Experiencing revulsion upon hearing about unethical actions."
      - Key Indicators:
        - Emphasis on an immediate aversive reaction.
        - Less about self-reflection and more about rejecting or avoiding the stimulus.
        - Often accompanied by physical expressions such as wrinkling the nose or turning away.

        ## Output Format
    Respond ONLY with a JSON object in this format:
    {
      "emotion": "one_of_the_specified_emotions",
      "confidence_score": value_between_0_and_1,
      "explanation": "brief_explanation"
    }

 
  # Blank prompt (no template)
  blank_prompt: &blank_prompt |
    "emotion", "reason",
    Text: {text}
  basic_prompt: &basic_prompt |
    You are an expert in emotion analysis. Given a text input, classify its **primary emotion** strictly as one of the following: **'joy', 'fear', 'anger', 'sadness', 'disgust', 'shame',** or **'guilt'**. **Do not use any other emotions.**
    Respond ONLY with a JSON object in this format:
    {
    "emotion": "emotion_name",
    "confidence_score": value_between_0_and_1,
    "explanation": "brief_explanation"
    } 
    <example>
    Text: Being caught in acts of dishonesty or deceit
      {
    "emotion": "shame",
    "confidence_score": 0.95,
    "explanation": "The text mentions being caught in acts of dishonesty or deceit, which is a strong indicator of shame."
    } 
    Text: Breaking a rule and later feeling remorseful.
    {
    "emotion": "guilt",
    "confidence_score": 0.95,
    "explanation": "The text mentions breaking a rule and later feeling remorseful, which is a strong indicator of guilt."
    } 
    </example>

    
  # Basic emotion prompt
  emotion: &emotion_prompt |
    # Emotion Analysis Prompt
    Classify the primary emotion in the given text as one of: 'joy', 'fear', 'anger', 'sadness', 'disgust', 'shame', 'guilt'

    ## Emotion Definitions
    - joy: happiness, pleasure, delight
    - fear: anxiety or dread about danger/uncertainty
    - anger: frustration, rage against injustice
    - sadness: sorrow, grief, disappointment
    - disgust: revulsion, strong dislike
    - shame: embarrassment, humiliation
    - guilt: remorse, regret for wrongdoing
    
    ## Output Format
    Respond ONLY with a JSON object in this format:
    {
      "emotion": "one_of_the_specified_emotions",
      "confidence_score": value_between_0_and_1,
      "explanation": "brief_explanation"
    }
    

  # Enhanced emotion prompt with examples
  emotion_fewshot_simple: &emotion_fewshot_simple |
    # Emotion Analysis System
    Classify the primary emotion in the given text as one of: 'joy', 'fear', 'anger', 'sadness', 'disgust', 'shame', 'guilt'

    ## Emotion Definitions
    1. Joy - happiness, excitement, pleasure
    - Example: "Getting accepted to university"
    
    2. Fear - response to threat or uncertainty
    - Example: "Hearing strange noises at night"
    
    3. Anger - frustration or rage at injustice
    - Example: "Being treated unfairly at work"
    
    4. Sadness - grief, loss, disappointment
    - Example: "Losing a close friend"
    
    5. Disgust - strong aversion or repulsion
    - Example: "Finding spoiled food"
    
    6. Shame - embarrassment about oneself
    - Example: "Making a mistake in public"
    
    7. Guilt - remorse for causing harm
    - Example: "Hurting someone's feelings"

    ## Classification Rules
    1. Choose the strongest emotion present
    2. Consider the full context
    3. Set confidence based on clarity
    4. Use examples as guidelines

    ## Output Format
    Return ONLY a JSON object:
    {
      "emotion": "one_of_the_seven_emotions",
      "confidence_score": number_between_0_and_1,
      "explanation": "brief_reason"
    }
  emotion_fewshot_reverse: &emotion_fewshot_reverse |
    # Emotion Analysis Prompt with Examples
    You are an expert in emotion analysis. Given a text input, classify its **primary emotion** strictly as one of the following: **'joy', 'fear', 'anger', 'sadness', 'disgust', 'shame',** or **'guilt'**. **Do not use any other emotions.**
    ---
    ## Instructions

    1. **Read and understand** the input text carefully.
    2. **Strictly classify** the text as one of these **only**: 'joy', 'fear', 'anger', 'sadness', 'disgust', 'shame', or 'guilt'.
    ---

    ## Definitions and Examples
    
    ### Guilt
    - **Definition:** A feeling of remorse or regret over actions that have harmed others or violated moral principles, focused on personal responsibility rather than external judgment.
    - **Examples:**
    - Feeling bad for hurting someone's feelings.
    - Regretting a past mistake or unethical action.
    - Realizing that one's negligence caused harm.
    - Breaking a rule and later feeling remorseful.
    - **Refinements:**
    - Only classify as **guilt** if there is explicit harm or clear wrongdoing causing remorse.
    - If there is no explicit harm mentioned, default to **shame**.
    - Increase the threshold for guilt; use it only when clear personal responsibility for harm is evident.
    
    ### Shame
    - **Definition:** A feeling of humiliation or distress caused by the awareness of wrongdoing or foolish behavior, often accompanied by embarrassment, dishonor, or exposure to judgment.
    - **Examples:**
    - Feeling exposed or judged for personal flaws or mistakes.
    - Experiencing social disapproval or loss of reputation.
    - Being caught in acts of dishonesty or deceit.
    - Violating personal or cultural values, leading to feelings of unworthiness.
    - **Refinements:**
    - If the emotion focuses on feeling judged or humiliated without explicit remorse for harm, classify as **shame**.
    - If the emotion includes explicit remorse for harming someone, classify as **guilt**.
    
    ### Disgust
    - **Definition:** A strong aversion, repulsion, or deep-seated rejection toward something perceived as offensive, impure, unethical, or physically revolting.
    - **Examples:**
    - Seeing animals or people being mistreated.
    - Reading about unethical political actions or human rights violations.
    - Witnessing something grotesque or disturbing.
    - Feeling sickened by someone's behavior (e.g., lying, cheating, betrayal).
    - Encountering unclean, unhygienic, or repulsive physical conditions.
    - **Refinements:**
    - If the reaction is about personal danger, classify as **fear**.
    - If it is about moral or physical revulsion, classify as **disgust**.
    - If the feeling is self-directed regarding a moral failing, classify as **guilt**.

    ### Sadness
    - **Definition:** A feeling of deep sorrow, grief, or loss, often associated with disappointment, longing, or emotional pain.
    - **Examples:**
    - Losing a loved one, pet, or cherished relationship.
    - Feeling lonely or disconnected.
    - Experiencing personal failure or missed opportunities.
    - Witnessing suffering or misfortune of others.
    - Regretting something that cannot be changed.
    - Feeling rejected or abandoned.
    - Nostalgia for better times.
    - Social isolation or exclusion.
    - Empathy for others' suffering.
    - **Refinements:**
    - If the emotion is regret about one's own actions, classify as **guilt**.
    - If it is about loss or despair, classify as **sadness**.
    - If the response is due to injustice or frustration, classify as **anger**.

    ### Anger
    - **Definition:** A feeling of irritation, frustration, or rage in response to a perceived injustice, wrongdoing, or moral outrage.
    - **Examples:**
    - Witnessing someone being treated unfairly.
    - Feeling ignored, rejected, or ridiculed.
    - Seeing cruelty, unethical behavior, or injustice.
    - Facing obstacles due to someone else's irresponsibility.
    - Experiencing personal attacks or insults.
    - Dealing with broken promises or betrayal.
    - Encountering discrimination or invasion of personal boundaries.
    - **Refinement:** If the text shows resentment or frustration, classify as **anger**; if it expresses grief or emotional pain, classify as **sadness**.

    ### Fear
    - **Definition:** A response to perceived danger, risk, or uncertainty, often accompanied by anxiety, nervousness, or distress.
    - **Examples:**
    - Experiencing a sudden scare or physical danger (e.g., a traffic accident, being chased).
    - Worrying about an uncertain future or an important exam.
    - Feeling vulnerable in an unfamiliar or threatening environment.
    - Hearing about a serious illness or personal risk (e.g., medical tests, a pandemic).
    - Imagining a loved one being in danger.
    - Being caught in a situation where you have **no control**.
    - **Refinements:**
    - If the emotion is about loss, classify as **sadness**.
    - If the emotion is about remorse for past actions, classify as **guilt**.

    ### Joy
    - **Definition:** A feeling of happiness, excitement, or pleasure.
    - **Examples:**
    - Receiving good news, celebrating success, spending time with loved ones.
    - Enjoying a meaningful moment with friends or family.
    - **Refinement:** If the text expresses relief rather than happiness, classify it as **joy**.

    ---

    ## Additional Guidelines:
    - **Default to Shame:** When the text does not explicitly show remorse for an action but hints at personal inadequacy, classify as **shame**.
    - **Mixed Cases:** Evaluate the overall tone and select the most prominent emotion.
    - **Confidence Scoring:** Assign a confidence score between `0` and `1` based on your certainty. If confidence is below `0.6`, lean toward **shame** or **sadness**.
    - **Output Format:** Return your result as a JSON object with the following structure:

    ```json
    {
      "emotion": "one_of_the_specified_emotions",
      "confidence_score": confidence_value,
      "explanation": "brief_explanation"
    }
    ```

    Now, analyze the text, and output only the JSON response with no additional formatting, code blocks, or explanations.
    Text:
  emotion_fewshot_0: &emotion_fewshot_0 |
    # Emotion Analysis Prompt with Examples
    You are an expert in emotion analysis. Given a text input, classify its **primary emotion** strictly as one of the following: **'joy', 'fear', 'anger', 'sadness', 'disgust', 'shame',** or **'guilt'**. **Do not use any other emotions.**
    ---
    ## Instructions

    1. **Read and understand** the input text carefully.
    2. **Strictly classify** the text as one of these **only**: 'joy', 'fear', 'anger', 'sadness', 'disgust', 'shame', or 'guilt'.
    ---

    ## Definitions and Examples

    ### Joy
    - **Definition:** A feeling of happiness, excitement, or pleasure.
    - **Examples:**
    - Receiving good news, celebrating success, spending time with loved ones.
    - Enjoying a meaningful moment with friends or family.
    - **Refinement:** If the text expresses relief rather than happiness, classify it as **joy**.

    ### Fear
    - **Definition:** A response to perceived danger, risk, or uncertainty, often accompanied by anxiety, nervousness, or distress.
    - **Examples:**
    - Experiencing a sudden scare or physical danger (e.g., a traffic accident, being chased).
    - Worrying about an uncertain future or an important exam.
    - Feeling vulnerable in an unfamiliar or threatening environment.
    - Hearing about a serious illness or personal risk (e.g., medical tests, a pandemic).
    - Imagining a loved one being in danger.
    - Being caught in a situation where you have **no control**.
    - **Refinements:**
    - If the emotion is about loss, classify as **sadness**.
    - If the emotion is about remorse for past actions, classify as **guilt**.

    ### Anger
    - **Definition:** A feeling of irritation, frustration, or rage in response to a perceived injustice, wrongdoing, or moral outrage.
    - **Examples:**
    - Witnessing someone being treated unfairly.
    - Feeling ignored, rejected, or ridiculed.
    - Seeing cruelty, unethical behavior, or injustice.
    - Facing obstacles due to someone else's irresponsibility.
    - Experiencing personal attacks or insults.
    - Dealing with broken promises or betrayal.
    - Encountering discrimination or invasion of personal boundaries.
    - **Refinement:** If the text shows resentment or frustration, classify as **anger**; if it expresses grief or emotional pain, classify as **sadness**.

    ### Sadness
    - **Definition:** A feeling of deep sorrow, grief, or loss, often associated with disappointment, longing, or emotional pain.
    - **Examples:**
    - Losing a loved one, pet, or cherished relationship.
    - Feeling lonely or disconnected.
    - Experiencing personal failure or missed opportunities.
    - Witnessing suffering or misfortune of others.
    - Regretting something that cannot be changed.
    - Feeling rejected or abandoned.
    - Nostalgia for better times.
    - Social isolation or exclusion.
    - Empathy for others' suffering.
    - **Refinements:**
    - If the emotion is regret about one's own actions, classify as **guilt**.
    - If it is about loss or despair, classify as **sadness**.
    - If the response is due to injustice or frustration, classify as **anger**.

    ### Disgust
    - **Definition:** A strong aversion, repulsion, or deep-seated rejection toward something perceived as offensive, impure, unethical, or physically revolting.
    - **Examples:**
    - Seeing animals or people being mistreated.
    - Reading about unethical political actions or human rights violations.
    - Witnessing something grotesque or disturbing.
    - Feeling sickened by someone's behavior (e.g., lying, cheating, betrayal).
    - Encountering unclean, unhygienic, or repulsive physical conditions.
    - **Refinements:**
    - If the reaction is about personal danger, classify as **fear**.
    - If it is about moral or physical revulsion, classify as **disgust**.
    - If the feeling is self-directed regarding a moral failing, classify as **guilt**.

    ### Shame
    - **Definition:** A feeling of humiliation or distress caused by the awareness of wrongdoing or foolish behavior, often accompanied by embarrassment, dishonor, or exposure to judgment.
    - **Examples:**
    - Feeling exposed or judged for personal flaws or mistakes.
    - Experiencing social disapproval or loss of reputation.
    - Being caught in acts of dishonesty or deceit.
    - Violating personal or cultural values, leading to feelings of unworthiness.
    - **Refinements:**
    - If the emotion focuses on feeling judged or humiliated without explicit remorse for harm, classify as **shame**.
    - If the emotion includes explicit remorse for harming someone, classify as **guilt**.

    ### Guilt
    - **Definition:** A feeling of remorse or regret over actions that have harmed others or violated moral principles, focused on personal responsibility rather than external judgment.
    - **Examples:**
    - Feeling bad for hurting someone's feelings.
    - Regretting a past mistake or unethical action.
    - Realizing that one's negligence caused harm.
    - Breaking a rule and later feeling remorseful.
    - **Refinements:**
    - Only classify as **guilt** if there is explicit harm or clear wrongdoing causing remorse.
    - If there is no explicit harm mentioned, default to **shame**.
    - Increase the threshold for guilt; use it only when clear personal responsibility for harm is evident.

    ---

    ## Additional Guidelines:
    - **Default to Shame:** When the text does not explicitly show remorse for an action but hints at personal inadequacy, classify as **shame**.
    - **Mixed Cases:** Evaluate the overall tone and select the most prominent emotion.
    - **Confidence Scoring:** Assign a confidence score between `0` and `1` based on your certainty. If confidence is below `0.6`, lean toward **shame** or **sadness**.
    - **Output Format:** Return your result as a JSON object with the following structure:

    ```json
    {
      "emotion": "one_of_the_specified_emotions",
      "confidence_score": confidence_value,
      "explanation": "brief_explanation"
    }
    ```

    Now, analyze the text, and output only the JSON response with no additional formatting, code blocks, or explanations.
    Text:
  # Default template setting
  template_default: *emotion_prompt
  emotion_prompt: *emotion_fewshot_simple  # 여기에 emotion의 내용을 재사용
# Model-specific template mapping
model_templates:
  "llama3.2": ${model.template}
  "gpt-3.5-turbo": ${model.template}
  "claude-3-sonnet-20240229": ${model.template}
  "sebdg/emotional_llama": *blank_prompt
  "deepseek-r1": *blank_prompt
  "hf.co/tensorblock/Emotion-LLaMA-GGUF": *blank_prompt

<|MERGE_RESOLUTION|>--- conflicted
+++ resolved
@@ -42,13 +42,8 @@
     - "none"
     - "blank"
 model:
-<<<<<<< HEAD
-  type: "upstage" #"ollama" #"anthropic" #"openai" #"upstage" #"anthropic"  # "openai" / "ollama" / "upstage" / "anthropic"
-  name: "solar-1-mini-chat" #"sebdg/emotional_llama" #"llama3.2" #"hf.co/tensorblock/Emotion-LLaMA-GGUF" #"deepseek-r1" #"claude-3-5-sonnet-20241022" #"gpt-4o" #"solar-1-mini-chat" #"llama3.2" #"sebdg/emotional_llama" # #"solar-1-mini-chat" #"llama3.2" #"solar-1-mini-chat" # "claude-3-sonnet-20240229" #"llama3.2" #"qwen2.5" #"sebdg/emotional_llama" #"hf.co/tensorblock/Emotion-LLaMA-GGUF"  #"claude-3-sonnet-20240229"  # Update Claude 3 model name
-=======
   type: "ollama" #"anthropic" #"openai" #"upstage" #"anthropic"  # "openai" / "ollama" / "upstage" / "anthropic"
   name: "qwen2.5:3b" #"llama3.2" #"hf.co/tensorblock/Emotion-LLaMA-GGUF" #"deepseek-r1" #"claude-3-5-sonnet-20241022" #"gpt-4o" #"solar-1-mini-chat" #"llama3.2" #"sebdg/emotional_llama" # #"solar-1-mini-chat" #"llama3.2" #"solar-1-mini-chat" # "claude-3-sonnet-20240229" #"llama3.2" #"qwen2.5" #"sebdg/emotional_llama" #"hf.co/tensorblock/Emotion-LLaMA-GGUF"  #"claude-3-sonnet-20240229"  # Update Claude 3 model name
->>>>>>> e4c78f52
   #claude-3-5-sonnet-20241022
   #'gpt-4o' 
    #"deepseek-r1" #
